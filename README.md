--- conflicted
+++ resolved
@@ -7,10 +7,6 @@
 
 ## Testing 
 
-<<<<<<< HEAD
-You need to  have a pre-provisioned VirtualBox VM and  to set its name
-using the `TEST_VM` environment variable.
-=======
 ### Preparation
 
 You either need to  have a pre-provisioned VirtualBox VM and  to set its name
@@ -26,5 +22,4 @@
 ### Run tests
 
 As usual, run `go test`, or `go test -v`.  To run one test in particular,
-run `go test --run TestGuestProperty`.
->>>>>>> 2ed79435
+run `go test --run TestGuestProperty`.