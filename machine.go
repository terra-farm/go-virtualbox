--- conflicted
+++ resolved
@@ -31,23 +31,6 @@
 
 // Flag names in lowercases to be consistent with VBoxManage options.
 const (
-<<<<<<< HEAD
-	F_acpi Flag = 1 << iota
-	F_ioapic
-	F_rtcuseutc
-	F_cpuhotplug
-	F_pae
-	F_longmode
-	//F_synthcpu
-	F_hpet
-	F_hwvirtex
-	F_triplefaultreset
-	F_nestedpaging
-	F_largepages
-	F_vtxvpid
-	F_vtxux
-	F_accelerate3d
-=======
 	acpi Flag = 1 << iota
 	ioapic
 	rtcuseutc
@@ -63,7 +46,6 @@
 	vtxvpid
 	vtxux
 	accelerate3d
->>>>>>> 923920f5
 )
 
 // Convert bool to "on"/"off"
@@ -223,18 +205,14 @@
 
 // GetMachine finds a machine by its name or UUID.
 func GetMachine(id string) (*Machine, error) {
-<<<<<<< HEAD
 	/* There is a strage behavior where running multiple instances of
 	'VBoxManage showvminfo' on same VM simultaneously can return an error of
 	'object is not ready (E_ACCESSDENIED)', so we sequential the operation with a mutex.
 	Note if you are running multiple process of go-virtualbox or 'showvminfo'
 	in the command line side by side, this not gonna work. */
 	mutex.Lock()
-	stdout, stderr, err := vbmOutErr("showvminfo", id, "--machinereadable")
+	stdout, stderr, err := Manage().runOutErr("showvminfo", id, "--machinereadable")
 	mutex.Unlock()
-=======
-	stdout, stderr, err := Manage().runOutErr("showvminfo", id, "--machinereadable")
->>>>>>> 923920f5
 	if err != nil {
 		if reMachineNotFound.FindString(stderr) != "" {
 			return nil, ErrMachineNotExist
@@ -392,23 +370,6 @@
 		"--memory", fmt.Sprintf("%d", m.Memory),
 		"--vram", fmt.Sprintf("%d", m.VRAM),
 
-<<<<<<< HEAD
-		"--acpi", m.Flag.Get(F_acpi),
-		"--ioapic", m.Flag.Get(F_ioapic),
-		"--rtcuseutc", m.Flag.Get(F_rtcuseutc),
-		"--cpuhotplug", m.Flag.Get(F_cpuhotplug),
-		"--pae", m.Flag.Get(F_pae),
-		"--longmode", m.Flag.Get(F_longmode),
-		//"--synthcpu", m.Flag.Get(F_synthcpu),
-		"--hpet", m.Flag.Get(F_hpet),
-		"--hwvirtex", m.Flag.Get(F_hwvirtex),
-		"--triplefaultreset", m.Flag.Get(F_triplefaultreset),
-		"--nestedpaging", m.Flag.Get(F_nestedpaging),
-		"--largepages", m.Flag.Get(F_largepages),
-		"--vtxvpid", m.Flag.Get(F_vtxvpid),
-		"--vtxux", m.Flag.Get(F_vtxux),
-		"--accelerate3d", m.Flag.Get(F_accelerate3d),
-=======
 		"--acpi", m.Flag.Get(acpi),
 		"--ioapic", m.Flag.Get(ioapic),
 		"--rtcuseutc", m.Flag.Get(rtcuseutc),
@@ -424,7 +385,6 @@
 		"--vtxvpid", m.Flag.Get(vtxvpid),
 		"--vtxux", m.Flag.Get(vtxux),
 		"--accelerate3d", m.Flag.Get(accelerate3d),
->>>>>>> 923920f5
 	}
 
 	for i, dev := range m.BootOrder {
@@ -433,7 +393,6 @@
 		}
 		args = append(args, fmt.Sprintf("--boot%d", i+1), dev)
 	}
-<<<<<<< HEAD
 
 	for i, nic := range m.NICs {
 		n := i + 1
@@ -448,10 +407,7 @@
 		}
 	}
 
-	if err := vbm(args...); err != nil {
-=======
 	if err := Manage().run(args...); err != nil {
->>>>>>> 923920f5
 		return err
 	}
 	return m.Refresh()
@@ -516,34 +472,14 @@
 	)
 }
 
-<<<<<<< HEAD
-// GetGuestProperty get guest property from the VM, mose of these properties
-//	need VirtualBox Guest Addition be installed on the guest.
-// Use 'VBoxManage guestproperty enumerate' to list all available properties.
-func (m *Machine) GetGuestProperty(key string) (*string, error) {
-	value, err := vbmOut("guestproperty", "get", m.Name, key)
-	if err != nil {
-		return nil, err
-	}
-	value = strings.TrimSpace(value)
-	/* 'guestproperty get' returns 0 even when the key is not found,
-	so we need to check stdout for this case */
-	if strings.HasPrefix(value, "No value set") {
-		return nil, nil
-	} else {
-		trimmed := strings.TrimPrefix(value, "Value: ")
-		return &trimmed, nil
-	}
-}
-
 // SetExtraData attaches custom string to the VM.
 func (m *Machine) SetExtraData(key, val string) error {
-	return vbm("setextradata", m.Name, key, val)
-}
-
-// SetExtraData retrieves custom string from the VM.
+	return Manage().run("setextradata", m.Name, key, val)
+}
+
+// GetExtraData retrieves custom string from the VM.
 func (m *Machine) GetExtraData(key string) (*string, error) {
-	value, err := vbmOut("getextradata", m.Name, key)
+	value, err := Manage().runOut("getextradata", m.Name, key)
 	if err != nil {
 		return nil, err
 	}
@@ -552,21 +488,20 @@
 	so we need to check stdout for this case */
 	if strings.HasPrefix(value, "No value set") {
 		return nil, nil
-	} else {
-		trimmed := strings.TrimPrefix(value, "Value: ")
-		return &trimmed, nil
-	}
-}
-
-// SetExtraData removes custom string from the VM.
+	}
+	trimmed := strings.TrimPrefix(value, "Value: ")
+	return &trimmed, nil
+}
+
+// DeleteExtraData removes custom string from the VM.
 func (m *Machine) DeleteExtraData(key string) error {
-	return vbm("setextradata", m.Name, key)
-=======
+	return Manage().run("setextradata", m.Name, key)
+}
+
 // CloneMachine clones the given machine name into a new one.
 func CloneMachine(baseImageName string, newImageName string, register bool) error {
 	if register {
 		return Manage().run("clonevm", baseImageName, "--name", newImageName, "--register")
 	}
 	return Manage().run("clonevm", baseImageName, "--name", newImageName)
->>>>>>> 923920f5
 }